--- conflicted
+++ resolved
@@ -164,12 +164,7 @@
 
     def get_relative_url(self):
         date = self.date.strftime('%Y/%m/%d')
-<<<<<<< HEAD
-        url = posixpath.join(self.base, self.slug) + '/'
-        return url
-=======
         return posixpath.join(self.base, date, self.slug) + '/'
->>>>>>> 7dc1465e
 
     @staticmethod
     def register(site):
